# This file is part of QuTiP: Quantum Toolbox in Python.
#
#    Copyright (c) 2011 and later, Paul D. Nation and Robert J. Johansson.
#    All rights reserved.
#
#    Redistribution and use in source and binary forms, with or without
#    modification, are permitted provided that the following conditions are
#    met:
#
#    1. Redistributions of source code must retain the above copyright notice,
#       this list of conditions and the following disclaimer.
#
#    2. Redistributions in binary form must reproduce the above copyright
#       notice, this list of conditions and the following disclaimer in the
#       documentation and/or other materials provided with the distribution.
#
#    3. Neither the name of the QuTiP: Quantum Toolbox in Python nor the names
#       of its contributors may be used to endorse or promote products derived
#       from this software without specific prior written permission.
#
#    THIS SOFTWARE IS PROVIDED BY THE COPYRIGHT HOLDERS AND CONTRIBUTORS
#    "AS IS" AND ANY EXPRESS OR IMPLIED WARRANTIES, INCLUDING, BUT NOT
#    LIMITED TO, THE IMPLIED WARRANTIES OF MERCHANTABILITY AND FITNESS FOR A
#    PARTICULAR PURPOSE ARE DISCLAIMED. IN NO EVENT SHALL THE COPYRIGHT
#    HOLDER OR CONTRIBUTORS BE LIABLE FOR ANY DIRECT, INDIRECT, INCIDENTAL,
#    SPECIAL, EXEMPLARY, OR CONSEQUENTIAL DAMAGES (INCLUDING, BUT NOT
#    LIMITED TO, PROCUREMENT OF SUBSTITUTE GOODS OR SERVICES; LOSS OF USE,
#    DATA, OR PROFITS; OR BUSINESS INTERRUPTION) HOWEVER CAUSED AND ON ANY
#    THEORY OF LIABILITY, WHETHER IN CONTRACT, STRICT LIABILITY, OR TORT
#    (INCLUDING NEGLIGENCE OR OTHERWISE) ARISING IN ANY WAY OUT OF THE USE
#    OF THIS SOFTWARE, EVEN IF ADVISED OF THE POSSIBILITY OF SUCH DAMAGE.
###############################################################################

__all__ = ['mcsolve']

import os
import copy
from types import FunctionType
from multiprocessing import Pool
import numpy as np
from numpy.random import RandomState, random_integers
from scipy.integrate import ode
import scipy.sparse as sp
from scipy.integrate._ode import zvode
from scipy.linalg.blas import get_blas_funcs
dznrm2 = get_blas_funcs("znrm2", dtype=np.float64)
from qutip.qobj import Qobj
from qutip.parallel import parfor, parallel_map
from qutip.cy.spmatfuncs import cy_ode_rhs, cy_expect_psi_csr, spmv, spmv_csr
from qutip.cy.codegen import Codegen
from qutip.solver import Options, Result, config
from qutip.rhs_generate import _td_format_check, _td_wrap_array_str
import qutip.settings
from qutip.settings import debug
from qutip.ui.progressbar import TextProgressBar, BaseProgressBar

if debug:
    import inspect

#
# Internal, global variables for storing references to dynamically loaded
# cython functions
#
_cy_col_spmv_func = None
_cy_col_expect_func = None
_cy_col_spmv_call_func = None
_cy_col_expect_call_func = None
_cy_rhs_func = None


class qutip_zvode(zvode):
    def step(self, *args):
        itask = self.call_args[2]
        self.rwork[0] = args[4]
        self.call_args[2] = 5
        r = self.run(*args)
        self.call_args[2] = itask
        return r


def mcsolve(H, psi0, tlist, c_ops, e_ops, ntraj=None,
<<<<<<< HEAD
            args={}, options=Options(), progress_bar=None,
            map_func=None, map_kwargs=None):
=======
            args={}, options=None, progress_bar=TextProgressBar()):
>>>>>>> 98fe91d9
    """Monte-Carlo evolution of a state vector :math:`|\psi \\rangle` for a
    given Hamiltonian and sets of collapse operators, and possibly, operators
    for calculating expectation values. Options for the underlying ODE solver
    are given by the Options class.

    mcsolve supports time-dependent Hamiltonians and collapse operators using
    either Python functions of strings to represent time-dependent
    coefficients. Note that, the system Hamiltonian MUST have at least one
    constant term.

    As an example of a time-dependent problem, consider a Hamiltonian with two
    terms ``H0`` and ``H1``, where ``H1`` is time-dependent with coefficient
    ``sin(w*t)``, and collapse operators ``C0`` and ``C1``, where ``C1`` is
    time-dependent with coeffcient ``exp(-a*t)``.  Here, w and a are constant
    arguments with values ``W`` and ``A``.

    Using the Python function time-dependent format requires two Python
    functions, one for each collapse coefficient. Therefore, this problem could
    be expressed as::

        def H1_coeff(t,args):
            return sin(args['w']*t)

        def C1_coeff(t,args):
            return exp(-args['a']*t)

        H=[H0,[H1,H1_coeff]]

        c_op_list=[C0,[C1,C1_coeff]]

        args={'a':A,'w':W}

    or in String (Cython) format we could write::

        H=[H0,[H1,'sin(w*t)']]

        c_op_list=[C0,[C1,'exp(-a*t)']]

        args={'a':A,'w':W}

    Constant terms are preferably placed first in the Hamiltonian and collapse
    operator lists.

    Parameters
    ----------
    H : qobj
        System Hamiltonian.
    psi0 : qobj
        Initial state vector
    tlist : array_like
        Times at which results are recorded.
    ntraj : int
        Number of trajectories to run.
    c_ops : array_like
        single collapse operator or ``list`` or ``array`` of collapse
        operators.
    e_ops : array_like
        single operator or ``list`` or ``array`` of operators for calculating
        expectation values.
    args : dict
        Arguments for time-dependent Hamiltonian and collapse operator terms.
    options : Options
        Instance of ODE solver options.
    progress_bar: TextProgressBar
        Optional instance of BaseProgressBar, or a subclass thereof, for
        showing the progress of the simulation. Set to None to disable the
        progress bar.

    Returns
    -------
    results : Result
        Object storing all results from simulation.
        
    Notes
    -----
    It is possible to reuse the random number seeds from a previous run
    of the mcsolver by passing the output Result object seeds via the
    Options class, i.e. Options(seeds=prev_result.seeds).

    """

    if debug:
        print(inspect.stack()[0][3])

    if options is None:
        options=Options()
    
    if ntraj is None:
        ntraj = options.ntraj
        
    config.map_func = map_func if map_func is not None else parallel_map
    config.map_kwargs = map_kwargs if map_kwargs is not None else {}

    if not psi0.isket:
        raise Exception("Initial state must be a state vector.")

    if isinstance(c_ops, Qobj):
        c_ops = [c_ops]

    if isinstance(e_ops, Qobj):
        e_ops = [e_ops]

    if isinstance(e_ops, dict):
        e_ops_dict = e_ops
        e_ops = [e for e in e_ops.values()]
    else:
        e_ops_dict = None

    config.options = options
    if progress_bar:
        config.progress_bar = progress_bar
    else:
        config.progress_bar = TextProgressBar()

    # set num_cpus to the value given in qutip.settings if none in Options
    if not config.options.num_cpus:
        config.options.num_cpus = qutip.settings.num_cpus

    # set initial value data
    if options.tidy:
        config.psi0 = psi0.tidyup(options.atol).full().ravel()
    else:
        config.psi0 = psi0.full().ravel()

    config.psi0_dims = psi0.dims
    config.psi0_shape = psi0.shape

    # set options on ouput states
    if config.options.steady_state_average:
        config.options.average_states = True

    # set general items
    config.tlist = tlist
    if isinstance(ntraj, (list, np.ndarray)):
        config.ntraj = np.sort(ntraj)[-1]
    else:
        config.ntraj = ntraj

    # set norm finding constants
    config.norm_tol = options.norm_tol
    config.norm_steps = options.norm_steps

    # convert array based time-dependence to string format
    H, c_ops, args = _td_wrap_array_str(H, c_ops, args, tlist)

    # ----------------------------------------------
    # SETUP ODE DATA IF NONE EXISTS OR NOT REUSING
    # ----------------------------------------------
    if (not options.rhs_reuse) or (not config.tdfunc):
        # reset config collapse and time-dependence flags to default values
        config.soft_reset()

        # check for type of time-dependence (if any)
        time_type, h_stuff, c_stuff = _td_format_check(H, c_ops, 'mc')
        c_terms = len(c_stuff[0]) + len(c_stuff[1]) + len(c_stuff[2])
        # set time_type for use in multiprocessing
        config.tflag = time_type

        # check for collapse operators
        if c_terms > 0:
            config.cflag = 1
        else:
            config.cflag = 0

        # Configure data
        _mc_data_config(H, psi0, h_stuff, c_ops, c_stuff, args, e_ops,
                        options, config)

        # compile and load cython functions if necessary
        _mc_func_load(config)

    else:
        # setup args for new parameters when rhs_reuse=True and tdfunc is given
        # string based
        if config.tflag in [1, 10, 11]:
            if any(args):
                config.c_args = []
                arg_items = args.items()
                for k in range(len(args)):
                    config.c_args.append(arg_items[k][1])
        # function based
        elif config.tflag in [2, 3, 20, 22]:
            config.h_func_args = args

    # load monte-carlo class
    mc = _MC_class(config)

    # RUN THE SIMULATION
    mc.run()

    # remove RHS cython file if necessary
    if not options.rhs_reuse and config.tdname:
        try:
            os.remove(config.tdname + ".pyx")
        except:
            pass

    # AFTER MCSOLVER IS DONE --------------------------------------
    # ------- COLLECT AND RETURN OUTPUT DATA IN ODEDATA OBJECT --------------
    output = Result()
    output.solver = 'mcsolve'
    output.seeds = config.options.seeds
    # state vectors
    if (mc.psi_out is not None and config.options.average_states
            and config.cflag and ntraj != 1):
        output.states = parfor(_mc_dm_avg, mc.psi_out.T)
    elif mc.psi_out is not None:
        output.states = mc.psi_out

    # expectation values
    if (mc.expect_out is not None and config.cflag
            and config.options.average_expect):
        # averaging if multiple trajectories
        if isinstance(ntraj, int):
            output.expect = [np.mean(np.array([mc.expect_out[nt][op]
                                               for nt in range(ntraj)],
                                               dtype=object),
                                     axis=0)
                             for op in range(config.e_num)]
        elif isinstance(ntraj, (list, np.ndarray)):
            output.expect = []
            for num in ntraj:
                expt_data = np.mean(mc.expect_out[:num], axis=0)
                data_list = []
                if any([not op.isherm for op in e_ops]):
                    for k in range(len(e_ops)):
                        if e_ops[k].isherm:
                            data_list.append(np.real(expt_data[k]))
                        else:
                            data_list.append(expt_data[k])
                else:
                    data_list = [data for data in expt_data]
                output.expect.append(data_list)
    else:
        # no averaging for single trajectory or if average_states flag
        # (Options) is off
        if mc.expect_out is not None:
            output.expect = mc.expect_out

    # simulation parameters
    output.times = config.tlist
    output.num_expect = config.e_num
    output.num_collapse = config.c_num
    output.ntraj = config.ntraj
    output.col_times = mc.collapse_times_out
    output.col_which = mc.which_op_out

    if e_ops_dict:
        output.expect = {e: output.expect[n]
                         for n, e in enumerate(e_ops_dict.keys())}

    return output


# --------------------------------------------------------------
# MONTE-CARLO CLASS
# --------------------------------------------------------------
class _MC_class():
    """
    Private class for solving Monte-Carlo evolution from mcsolve
    """

    def __init__(self, config):

        # -----------------------------------
        # INIT MC CLASS
        # -----------------------------------

        self.config = config

        # ----MAIN OBJECT PROPERTIES--------------------
        # holds instance of the ProgressBar class
        self.bar = None
        # holds instance of the Pthread class
        self.thread = None
        # Number of completed trajectories
        self.count = 0
        # step-size for count attribute
        self.step = 1
        # Percent of trajectories completed
        self.percent = 0.0
        # used in implimenting the command line progress ouput
        self.level = 0.1
        # times at which to output state vectors or expectation values
        # number of time steps in tlist
        self.num_times = len(self.config.tlist)
        # number of cpus to be used
        self.cpus = self.config.options.num_cpus
        # set output variables, even if they are not used to simplify output
        # code.
        self.psi_out = None
        self.expect_out = []
        self.collapse_times_out = None
        self.which_op_out = None

        # FOR EVOLUTION FOR NO COLLAPSE OPERATORS
        if config.c_num == 0:
            if config.e_num == 0:
                # Output array of state vectors calculated at times in tlist
                self.psi_out = np.array([Qobj()] * self.num_times,
                                         dtype=object)
            elif config.e_num != 0:  # no collapse expectation values
                # List of output expectation values calculated at times in
                # tlist
                self.expect_out = []
                for i in range(config.e_num):
                    if config.e_ops_isherm[i]:
                        # preallocate real array of zeros
                        self.expect_out.append(np.zeros(self.num_times,
                                                        dtype=float))
                    else:  # preallocate complex array of zeros
                        self.expect_out.append(
                            np.zeros(self.num_times, dtype=complex))
                    self.expect_out[i][0] = cy_expect_psi_csr(
                        config.e_ops_data[i], config.e_ops_ind[i],
                        config.e_ops_ptr[i], config.psi0,
                        config.e_ops_isherm[i])

        # FOR EVOLUTION WITH COLLAPSE OPERATORS
        elif config.c_num != 0:
            # preallocate #ntraj arrays for state vectors, collapse times, and
            # which operator
            self.collapse_times_out = np.zeros((config.ntraj),
                                               dtype=np.ndarray)
            self.which_op_out = np.zeros((config.ntraj), dtype=np.ndarray)
            if config.e_num == 0 or config.options.store_states:
                # if no expectation operators, preallocate #ntraj arrays
                # for state vectors
                if self.config.options.steady_state_average:
                    self.psi_out = np.array([np.zeros((1), dtype=object)
                                             for q in range(config.ntraj)])
                else:
                    self.psi_out = np.array([np.zeros((self.num_times),
                                                      dtype=object)
                                             for q in range(config.ntraj)])

            if config.e_num > 0:  # preallocate array of lists for expectation values
                self.expect_out = [[] for x in range(config.ntraj)]

    # -------------------------------------------------
    # CLASS METHODS
    # -------------------------------------------------

    def run(self):

        if debug:
            print(inspect.stack()[0][3])

        if self.config.c_num == 0:
            if self.config.ntraj != 1:
                # ntraj != 1 is pointless for no collapse operators
                self.config.ntraj = 1
            if self.config.e_num == 0:  # return psi at each requested time
                self.psi_out = _no_collapse_psi_out(
                    self.num_times, self.psi_out, self.config)
            else:  # return expectation values of requested operators
                self.expect_out = _no_collapse_expect_out(
                    self.num_times, self.expect_out, self.config)

        elif self.config.c_num != 0:
            if self.config.options.seeds is None:
                self.config.options.seeds = \
                    random_integers(1e8, size=self.config.ntraj)
            else:
                # if ntraj was reduced but reusing seeds
                seed_length = len(self.config.options.seeds)
                if seed_length > self.config.ntraj:
                    self.config.options.seeds = \
                        self.config.options.seeds[0:self.config.ntraj]
                # if ntraj was increased but reusing seeds
                elif seed_length < self.config.ntraj:
                    self.config.options.seeds = np.hstack(
                        (self.config.options.seeds,
                         random_integers(
                             1e8, size=(self.config.ntraj-seed_length))))

            # set arguments for input to monte-carlo
            map_kwargs = {'progress_bar': self.config.progress_bar}
            map_kwargs.update(self.config.map_kwargs)

            task_args = (self.config.options,
                         self.config.tlist, self.num_times,
                         config.options.seeds,
                         self.config)
            task_kwargs = {}

            results = config.map_func(_mc_alg_evolve,
                                      list(range(config.ntraj)),
                                      task_args, task_kwargs,
                                      **map_kwargs
                                      )

            for n, result in enumerate(results):
                state_out, expect_out, collapse_times, which_oper = result

                if self.config.e_num == 0 or self.config.options.store_states:
                    self.psi_out[n] = state_out

                if self.config.e_num > 0:
                    if self.cpus == 1 or self.config.ntraj == 1:
                        self.expect_out[n] = copy.deepcopy(expect_out)
                    else:
                        self.expect_out[n] = expect_out

                self.collapse_times_out[n] = collapse_times
                self.which_op_out[n] = which_oper
                self.count += self.step


# ----------------------------------------------------
# CODES FOR PYTHON FUNCTION BASED TIME-DEPENDENT RHS
# ----------------------------------------------------

# RHS of ODE for time-dependent systems with no collapse operators
def _tdRHS(t, psi, config):
    h_data = config.h_func(t, config.h_func_args).data
    return spmv(h_data, psi)


# RHS of ODE for constant Hamiltonian and at least one function based
# collapse operator
def _cRHStd(t, psi, config):
    sys = cy_ode_rhs(t, psi, config.h_data,
                     config.h_ind, config.h_ptr)
    col = np.array([np.abs(config.c_funcs[j](t, config.c_func_args)) ** 2 *
                 spmv_csr(config.n_ops_data[j],
                          config.n_ops_ind[j],
                          config.n_ops_ptr[j], psi)
                for j in config.c_td_inds])
    return sys - 0.5 * np.sum(col, 0)


# RHS of ODE for list-function based Hamiltonian
def _tdRHStd(t, psi, config):
    const_term = spmv_csr(config.h_data,
                          config.h_ind,
                          config.h_ptr, psi)
    h_func_term = np.array([config.h_funcs[j](t, config.h_func_args) *
                            spmv_csr(config.h_td_data[j],
                                     config.h_td_ind[j],
                                     config.h_td_ptr[j], psi)
                            for j in config.h_td_inds])
    col_func_terms = np.array([np.abs(
        config.c_funcs[j](t, config.c_func_args)) ** 2 *
        spmv_csr(config.n_ops_data[j],
                 config.n_ops_ind[j],
                 config.n_ops_ptr[j],
                 psi)
        for j in config.c_td_inds])
    return (const_term - np.sum(h_func_term, 0)
            - 0.5 * np.sum(col_func_terms, 0))


def _tdRHStd_with_state(t, psi, config):

    const_term = spmv_csr(config.h_data,
                          config.h_ind,
                          config.h_ptr, psi)

    h_func_term = np.array([
        config.h_funcs[j](t, psi, config.h_func_args) *
        spmv_csr(config.h_td_data[j],
                 config.h_td_ind[j],
                 config.h_td_ptr[j], psi)
        for j in config.h_td_inds])

    col_func_terms = np.array([
        np.abs(config.c_funcs[j](t, config.c_func_args)) ** 2 *
        spmv_csr(config.n_ops_data[j],
                 config.n_ops_ind[j],
                 config.n_ops_ptr[j], psi)
        for j in config.c_td_inds])

    return (const_term - np.sum(h_func_term, 0)
            - 0.5 * np.sum(col_func_terms, 0))


# RHS of ODE for python function Hamiltonian
def _pyRHSc(t, psi, config):
    h_func_data = - 1.0j * config.h_funcs(t, config.h_func_args)
    h_func_term = spmv(h_func_data, psi)
    const_col_term = 0
    if len(config.c_const_inds) > 0:
        const_col_term = spmv_csr(config.h_data, config.h_ind,
                                  config.h_ptr, psi)

    return h_func_term + const_col_term


def _pyRHSc_with_state(t, psi, config):
    h_func_data = - 1.0j * config.h_funcs(t, psi, config.h_func_args)
    h_func_term = spmv(h_func_data, psi)
    const_col_term = 0
    if len(config.c_const_inds) > 0:
        const_col_term = spmv_csr(config.h_data, config.h_ind,
                                  config.h_ptr, psi)

    return h_func_term + const_col_term


# ----------------------------------------------------
# END PYTHON FUNCTION RHS
# ----------------------------------------------------

# --- return psi at requested times for no collapse operators
def _no_collapse_psi_out(num_times, psi_out, config):
    """
    Calculates state vectors at times tlist if no collapse AND no
    expectation values are given.
    """

    global _cy_rhs_func
    global _cy_col_spmv_func, _cy_col_expect_func
    global _cy_col_spmv_call_func, _cy_col_expect_call_func

    if debug:
        print(inspect.stack()[0][3])

    if not _cy_rhs_func:
        _mc_func_load(config)

    opt = config.options
    if config.tflag in [1, 10, 11]:
        ODE = ode(_cy_rhs_func)
        code = compile('ODE.set_f_params(' + config.string + ')',
                       '<string>', 'exec')
        exec(code)
    elif config.tflag == 2:
        ODE = ode(_cRHStd)
        ODE.set_f_params(config)
    elif config.tflag in [20, 22]:
        if config.options.rhs_with_state:
            ODE = ode(_tdRHStd_with_state)
        else:
            ODE = ode(_tdRHStd)
        ODE.set_f_params(config)
    elif config.tflag == 3:
        if config.options.rhs_with_state:
            ODE = ode(_pyRHSc_with_state)
        else:
            ODE = ode(_pyRHSc)
        ODE.set_f_params(config)
    else:
        ODE = ode(cy_ode_rhs)
        ODE.set_f_params(config.h_data, config.h_ind, config.h_ptr)

    # initialize ODE solver for RHS
    ODE.set_integrator('zvode', method=opt.method, order=opt.order,
                       atol=opt.atol, rtol=opt.rtol, nsteps=opt.nsteps,
                       first_step=opt.first_step, min_step=opt.min_step,
                       max_step=opt.max_step)
    # set initial conditions
    ODE.set_initial_value(config.psi0, config.tlist[0])
    psi_out[0] = Qobj(config.psi0, config.psi0_dims,
                      config.psi0_shape)
    for k in range(1, num_times):
        ODE.integrate(config.tlist[k], step=0)  # integrate up to tlist[k]
        if ODE.successful():
            psi_out[k] = Qobj(ODE.y / dznrm2(ODE.y), config.psi0_dims,
                              config.psi0_shape)
        else:
            raise ValueError('Error in ODE solver')
    return psi_out


# ---- return expectation values at requested times for no collapse oper
def _no_collapse_expect_out(num_times, expect_out, config):
    """
    Calculates expect.values at times tlist if no collapse ops. given
    """

    global _cy_rhs_func
    global _cy_col_spmv_func, _cy_col_expect_func
    global _cy_col_spmv_call_func, _cy_col_expect_call_func

    if debug:
        print(inspect.stack()[0][3])

    if not _cy_rhs_func:
        _mc_func_load(config)

    opt = config.options
    if config.tflag in [1, 10, 11]:
        ODE = ode(_cy_rhs_func)
        code = compile('ODE.set_f_params(' + config.string + ')',
                       '<string>', 'exec')
        exec(code)
    elif config.tflag == 2:
        ODE = ode(_cRHStd)
        ODE.set_f_params(config)
    elif config.tflag in [20, 22]:
        if config.options.rhs_with_state:
            ODE = ode(_tdRHStd_with_state)
        else:
            ODE = ode(_tdRHStd)
        ODE.set_f_params(config)
    elif config.tflag == 3:
        if config.options.rhs_with_state:
            ODE = ode(_pyRHSc_with_state)
        else:
            ODE = ode(_pyRHSc)
        ODE.set_f_params(config)
    else:
        ODE = ode(cy_ode_rhs)
        ODE.set_f_params(config.h_data, config.h_ind, config.h_ptr)

    ODE.set_integrator('zvode', method=opt.method, order=opt.order,
                       atol=opt.atol, rtol=opt.rtol, nsteps=opt.nsteps,
                       first_step=opt.first_step, min_step=opt.min_step,
                       max_step=opt.max_step)
    ODE.set_initial_value(config.psi0, config.tlist[0])
    for jj in range(config.e_num):
        expect_out[jj][0] = cy_expect_psi_csr(
            config.e_ops_data[jj], config.e_ops_ind[jj],
            config.e_ops_ptr[jj], config.psi0,
            config.e_ops_isherm[jj])

    for k in range(1, num_times):
        ODE.integrate(config.tlist[k], step=0)  # integrate up to tlist[k]
        if ODE.successful():
            state = ODE.y / dznrm2(ODE.y)
            for jj in range(config.e_num):
                expect_out[jj][k] = cy_expect_psi_csr(
                    config.e_ops_data[jj], config.e_ops_ind[jj],
                    config.e_ops_ptr[jj], state,
                    config.e_ops_isherm[jj])
        else:
            raise ValueError('Error in ODE solver')

    return expect_out


# ---single-trajectory for monte-carlo---
def _mc_alg_evolve(nt, opt, tlist, num_times, seeds, config):
    """
    Monte-Carlo algorithm returning state-vector or expectation values
    at times tlist for a single trajectory.
    """

    global _cy_rhs_func
    global _cy_col_spmv_func, _cy_col_expect_func
    global _cy_col_spmv_call_func, _cy_col_expect_call_func

    if not _cy_rhs_func:
        _mc_func_load(config)

    #try:

    if config.options.steady_state_average:
        states_out = np.zeros((1), dtype=object)
    else:
        states_out = np.zeros((num_times), dtype=object)
        
    temp = sp.csr_matrix(
        np.reshape(config.psi0, (config.psi0.shape[0], 1)),
        dtype=complex)
    if (config.options.average_states and
            not config.options.steady_state_average):
        # output is averaged states, so use dm
        states_out[0] = Qobj(temp*temp.conj().transpose(),
                             [config.psi0_dims[0],
                              config.psi0_dims[0]],
                             [config.psi0_shape[0],
                              config.psi0_shape[0]],
                             fast='mc-dm')
    elif (not config.options.average_states and
          not config.options.steady_state_average):
        # output is not averaged, so write state vectors
        states_out[0] = Qobj(temp, config.psi0_dims,
                             config.psi0_shape, fast='mc')
    elif config.options.steady_state_average:
        states_out[0] = temp * temp.conj().transpose()

    # PRE-GENERATE LIST OF EXPECTATION VALUES
    expect_out = []
    for i in range(config.e_num):
        if config.e_ops_isherm[i]:
            # preallocate real array of zeros
            expect_out.append(np.zeros(num_times, dtype=float))
        else:
            # preallocate complex array of zeros
            expect_out.append(np.zeros(num_times, dtype=complex))

        expect_out[i][0] = \
            cy_expect_psi_csr(config.e_ops_data[i],
                              config.e_ops_ind[i],
                              config.e_ops_ptr[i],
                              config.psi0,
                              config.e_ops_isherm[i])

    collapse_times = []  # times of collapses
    which_oper = []  # which operator did the collapse

    # SEED AND RNG AND GENERATE
    prng = RandomState(seeds[nt])
    # first rand is collapse norm, second is which operator
    rand_vals = prng.rand(2)

    # CREATE ODE OBJECT CORRESPONDING TO DESIRED TIME-DEPENDENCE
    if config.tflag in [1, 10, 11]:
        ODE = ode(_cy_rhs_func)
        code = compile('ODE.set_f_params(' + config.string + ')',
                       '<string>', 'exec')
        exec(code)
    elif config.tflag == 2:
        ODE = ode(_cRHStd)
        ODE.set_f_params(config)
    elif config.tflag in [20, 22]:
        if config.options.rhs_with_state:
            ODE = ode(_tdRHStd_with_state)
        else:
            ODE = ode(_tdRHStd)
        ODE.set_f_params(config)
    elif config.tflag == 3:
        if config.options.rhs_with_state:
            ODE = ode(_pyRHSc_with_state)
        else:
            ODE = ode(_pyRHSc)
        ODE.set_f_params(config)
    else:
        ODE = ode(_cy_rhs_func)
        ODE.set_f_params(config.h_data, config.h_ind,
                         config.h_ptr)

    # initialize ODE solver for RHS
    ODE._integrator = qutip_zvode(
        method=opt.method, order=opt.order, atol=opt.atol, 
        rtol=opt.rtol, nsteps=opt.nsteps, first_step=opt.first_step, 
        min_step=opt.min_step, max_step=opt.max_step)

    if not len(ODE._y):
        ODE.t = 0.0
        ODE._y = np.array([0.0], complex)
    ODE._integrator.reset(len(ODE._y), ODE.jac is not None)

    # set initial conditions
    ODE.set_initial_value(config.psi0, tlist[0])

    # make array for collapse operator inds
    cinds = np.arange(config.c_num)

    # RUN ODE UNTIL EACH TIME IN TLIST
    for k in range(1, num_times):
        # ODE WHILE LOOP FOR INTEGRATE UP TO TIME TLIST[k]
        while ODE.t < tlist[k]:
            t_prev = ODE.t
            y_prev = ODE.y
            norm2_prev = dznrm2(ODE._y) ** 2
            # integrate up to tlist[k], one step at a time.
            ODE.integrate(tlist[k], step=1)
            if not ODE.successful():
                raise Exception("ZVODE failed!")
            norm2_psi = dznrm2(ODE._y) ** 2
            if norm2_psi <= rand_vals[0]:  # <== collapse has occured
                # find collapse time to within specified tolerance
                # ---------------------------------------------------
                ii = 0
                t_final = ODE.t
                while ii < config.norm_steps:
                    ii += 1
                    t_guess = t_prev + \
                        np.log(norm2_prev / rand_vals[0]) / \
                        np.log(norm2_prev / norm2_psi) * (t_final - t_prev)
                    ODE._y = y_prev
                    ODE.t = t_prev
                    ODE._integrator.call_args[3] = 1
                    ODE.integrate(t_guess, step=0)
                    if not ODE.successful():
                        raise Exception(
                            "ZVODE failed after adjusting step size!")
                    norm2_guess = dznrm2(ODE._y)**2
                    if (np.abs(rand_vals[0] - norm2_guess) <
                            config.norm_tol * rand_vals[0]):
                        break
                    elif (norm2_guess < rand_vals[0]):
                        # t_guess is still > t_jump
                        t_final = t_guess
                        norm2_psi = norm2_guess
                    else:
                        # t_guess < t_jump
                        t_prev = t_guess
                        y_prev = ODE.y
                        norm2_prev = norm2_guess
                if ii > config.norm_steps:
                    raise Exception("Norm tolerance not reached. " +
                                    "Increase accuracy of ODE solver or " +
                                    "Options.norm_steps.")
                # ---------------------------------------------------
                collapse_times.append(ODE.t)

                # some string based collapse operators
                if config.tflag in [1, 11]:
                    n_dp = [cy_expect_psi_csr(config.n_ops_data[i],
                                              config.n_ops_ind[i],
                                              config.n_ops_ptr[i],
                                              ODE._y, 1)
                            for i in config.c_const_inds]

                    _locals = locals()
                    # calculates the expectation values for time-dependent
                    # norm collapse operators
                    exec(_cy_col_expect_call_func, globals(), _locals)
                    n_dp = np.array(_locals['n_dp'])

                # some Python function based collapse operators
                elif config.tflag in [2, 20, 22]:
                    n_dp = [cy_expect_psi_csr(config.n_ops_data[i],
                                              config.n_ops_ind[i],
                                              config.n_ops_ptr[i],
                                              ODE._y, 1)
                            for i in config.c_const_inds]
                    n_dp += [abs(config.c_funcs[i](
                                 ODE.t, config.c_func_args)) ** 2 *
                             cy_expect_psi_csr(config.n_ops_data[i],
                                               config.n_ops_ind[i],
                                               config.n_ops_ptr[i],
                                               ODE._y, 1)
                             for i in config.c_td_inds]
                    n_dp = np.array(n_dp)
                # all constant collapse operators.
                else:
                    n_dp = np.array(
                        [cy_expect_psi_csr(config.n_ops_data[i],
                                           config.n_ops_ind[i],
                                           config.n_ops_ptr[i],
                                           ODE._y, 1)
                         for i in range(config.c_num)])

                # determine which operator does collapse and store it
                kk = np.cumsum(n_dp / np.sum(n_dp))
                j = cinds[kk >= rand_vals[1]][0]
                which_oper.append(j)
                if j in config.c_const_inds:
                    state = spmv_csr(config.c_ops_data[j],
                                     config.c_ops_ind[j],
                                     config.c_ops_ptr[j], ODE._y)
                else:
                    if config.tflag in [1, 11]:
                        _locals = locals()
                        # calculates the state vector for collapse by a
                        # time-dependent collapse operator
                        exec(_cy_col_spmv_call_func, globals(), _locals)
                        state = _locals['state']
                    else:
                        state = \
                            config.c_funcs[j](ODE.t,
                                              config.c_func_args) * \
                            spmv_csr(config.c_ops_data[j],
                                     config.c_ops_ind[j],
                                     config.c_ops_ptr[j], ODE._y)
                state = state / dznrm2(state)
                ODE._y = state
                ODE._integrator.call_args[3] = 1
                rand_vals = prng.rand(2)
        # -------------------------------------------------------

        # -- after while loop --
        out_psi = ODE._y / dznrm2(ODE._y)
        if config.e_num == 0 or config.options.store_states:
            out_psi_csr = sp.csr_matrix(np.reshape(out_psi,
                                               (out_psi.shape[0], 1)),
                                    dtype=complex)
            if (config.options.average_states and
                    not config.options.steady_state_average):
                states_out[k] = Qobj(out_psi_csr * out_psi_csr.conj().transpose(),
                                     [config.psi0_dims[0],
                                      config.psi0_dims[0]],
                                     [config.psi0_shape[0],
                                      config.psi0_shape[0]],
                                     fast='mc-dm')

            elif config.options.steady_state_average:
                states_out[0] = (states_out[0] +
                                 (out_psi_csr * out_psi_csr.conj().transpose()))

            else:
                states_out[k] = Qobj(out_psi_csr, config.psi0_dims,
                                     config.psi0_shape, fast='mc')

        for jj in range(config.e_num):
            expect_out[jj][k] = cy_expect_psi_csr(
                config.e_ops_data[jj], config.e_ops_ind[jj],
                config.e_ops_ptr[jj], out_psi,
                config.e_ops_isherm[jj])

    # Run at end of mc_alg function
    # ------------------------------
    if config.options.steady_state_average:
        states_out = np.array([Qobj(states_out[0] / float(len(tlist)),
                              [config.psi0_dims[0],
                               config.psi0_dims[0]],
                              [config.psi0_shape[0],
                               config.psi0_shape[0]],
                              fast='mc-dm')])

    return (states_out, expect_out,
            np.array(collapse_times, dtype=float),
            np.array(which_oper, dtype=int))

    #except Exception as e:
    #    print("failed to run _mc_alg_evolve: " + str(e))


def _mc_func_load(config):
    """Load cython functions"""

    global _cy_rhs_func
    global _cy_col_spmv_func, _cy_col_expect_func
    global _cy_col_spmv_call_func, _cy_col_expect_call_func

    if debug:
        print(inspect.stack()[0][3] + " in " + str(os.getpid()))

    if config.tflag in [1, 10, 11]:
        # compile time-depdendent RHS code
        if config.tflag in [1, 11]:
            code = compile('from ' + config.tdname +
                           ' import cy_td_ode_rhs, col_spmv, col_expect',
                           '<string>', 'exec')
            exec(code, globals())
            _cy_rhs_func = cy_td_ode_rhs
            _cy_col_spmv_func = col_spmv
            _cy_col_expect_func = col_expect
        else:
            code = compile('from ' + config.tdname +
                           ' import cy_td_ode_rhs', '<string>', 'exec')
            exec(code, globals())
            _cy_rhs_func = cy_td_ode_rhs

        # compile wrapper functions for calling cython spmv and expect
        if config.col_spmv_code:
            _cy_col_spmv_call_func = compile(
                config.col_spmv_code, '<string>', 'exec')

        if config.col_expect_code:
            _cy_col_expect_call_func = compile(
                config.col_expect_code, '<string>', 'exec')

    elif config.tflag == 0:
        _cy_rhs_func = cy_ode_rhs


def _mc_data_config(H, psi0, h_stuff, c_ops, c_stuff, args, e_ops,
                    options, config):
    """Creates the appropriate data structures for the monte carlo solver
    based on the given time-dependent, or indepdendent, format.
    """

    if debug:
        print(inspect.stack()[0][3])

    config.soft_reset()

    # take care of expectation values, if any
    if any(e_ops):
        config.e_num = len(e_ops)
        for op in e_ops:
            if isinstance(op, list):
                op = op[0]
            config.e_ops_data.append(op.data.data)
            config.e_ops_ind.append(op.data.indices)
            config.e_ops_ptr.append(op.data.indptr)
            config.e_ops_isherm.append(op.isherm)

        config.e_ops_data = np.array(config.e_ops_data)
        config.e_ops_ind = np.array(config.e_ops_ind)
        config.e_ops_ptr = np.array(config.e_ops_ptr)
        config.e_ops_isherm = np.array(config.e_ops_isherm)
    # ----

    # take care of collapse operators, if any
    if any(c_ops):
        config.c_num = len(c_ops)
        for c_op in c_ops:
            if isinstance(c_op, list):
                c_op = c_op[0]
            n_op = c_op.dag() * c_op
            config.c_ops_data.append(c_op.data.data)
            config.c_ops_ind.append(c_op.data.indices)
            config.c_ops_ptr.append(c_op.data.indptr)
            # norm ops
            config.n_ops_data.append(n_op.data.data)
            config.n_ops_ind.append(n_op.data.indices)
            config.n_ops_ptr.append(n_op.data.indptr)
        # to array
        config.c_ops_data = np.array(config.c_ops_data)
        config.c_ops_ind = np.array(config.c_ops_ind)
        config.c_ops_ptr = np.array(config.c_ops_ptr)

        config.n_ops_data = np.array(config.n_ops_data)
        config.n_ops_ind = np.array(config.n_ops_ind)
        config.n_ops_ptr = np.array(config.n_ops_ptr)
    # ----

    # --------------------------------------------
    # START CONSTANT H & C_OPS CODE
    # --------------------------------------------
    if config.tflag == 0:
        if config.cflag:
            config.c_const_inds = np.arange(len(c_ops))
            for c_op in c_ops:
                n_op = c_op.dag() * c_op
                H -= 0.5j * \
                    n_op  # combine Hamiltonian and collapse terms into one
        # construct Hamiltonian data structures
        if options.tidy:
            H = H.tidyup(options.atol)
        config.h_data = -1.0j * H.data.data
        config.h_ind = H.data.indices
        config.h_ptr = H.data.indptr
    # ----

    # --------------------------------------------
    # START STRING BASED TIME-DEPENDENCE
    # --------------------------------------------
    elif config.tflag in [1, 10, 11]:
        # take care of arguments for collapse operators, if any
        if any(args):
            for item in args.items():
                config.c_args.append(item[1])
        # constant Hamiltonian / string-type collapse operators
        if config.tflag == 1:
            H_inds = np.arange(1)
            H_tdterms = 0
            len_h = 1
            C_inds = np.arange(config.c_num)
            # find inds of time-dependent terms
            C_td_inds = np.array(c_stuff[2])
            # find inds of constant terms
            C_const_inds = np.setdiff1d(C_inds, C_td_inds)
            # extract time-dependent coefficients (strings)
            C_tdterms = [c_ops[k][1] for k in C_td_inds]
            # store indicies of constant collapse terms
            config.c_const_inds = C_const_inds
            # store indicies of time-dependent collapse terms
            config.c_td_inds = C_td_inds

            for k in config.c_const_inds:
                H -= 0.5j * (c_ops[k].dag() * c_ops[k])
            if options.tidy:
                H = H.tidyup(options.atol)
            config.h_data = [H.data.data]
            config.h_ind = [H.data.indices]
            config.h_ptr = [H.data.indptr]
            for k in config.c_td_inds:
                op = c_ops[k][0].dag() * c_ops[k][0]
                config.h_data.append(-0.5j * op.data.data)
                config.h_ind.append(op.data.indices)
                config.h_ptr.append(op.data.indptr)
            config.h_data = -1.0j * np.array(config.h_data)
            config.h_ind = np.array(config.h_ind)
            config.h_ptr = np.array(config.h_ptr)
            # --------------------------------------------
            # END OF IF STATEMENT
            # --------------------------------------------

        # string-type Hamiltonian & at least one string-type collapse operator
        else:
            H_inds = np.arange(len(H))
            # find inds of time-dependent terms
            H_td_inds = np.array(h_stuff[2])
            # find inds of constant terms
            H_const_inds = np.setdiff1d(H_inds, H_td_inds)
            # extract time-dependent coefficients (strings or functions)
            H_tdterms = [H[k][1] for k in H_td_inds]
            # combine time-INDEPENDENT terms into one.
            H = np.array([np.sum(H[k] for k in H_const_inds)] +
                      [H[k][0] for k in H_td_inds], dtype=object)
            len_h = len(H)
            H_inds = np.arange(len_h)
            # store indicies of time-dependent Hamiltonian terms
            config.h_td_inds = np.arange(1, len_h)
            # if there are any collapse operators
            if config.c_num > 0:
                if config.tflag == 10:
                    # constant collapse operators
                    config.c_const_inds = np.arange(config.c_num)
                    for k in config.c_const_inds:
                        H[0] -= 0.5j * (c_ops[k].dag() * c_ops[k])
                    C_inds = np.arange(config.c_num)
                    C_tdterms = np.array([])
                else:
                    # some time-dependent collapse terms
                    C_inds = np.arange(config.c_num)
                    # find inds of time-dependent terms
                    C_td_inds = np.array(c_stuff[2])
                    # find inds of constant terms
                    C_const_inds = np.setdiff1d(C_inds, C_td_inds)
                    C_tdterms = [c_ops[k][1] for k in C_td_inds]
                    # extract time-dependent coefficients (strings)
                    # store indicies of constant collapse terms
                    config.c_const_inds = C_const_inds
                    # store indicies of time-dependent collapse terms
                    config.c_td_inds = C_td_inds
                    for k in config.c_const_inds:
                        H[0] -= 0.5j * (c_ops[k].dag() * c_ops[k])
            else:
                # set empty objects if no collapse operators
                C_const_inds = np.arange(config.c_num)
                config.c_const_inds = np.arange(config.c_num)
                config.c_td_inds = np.array([])
                C_tdterms = np.array([])
                C_inds = np.array([])

            # tidyup
            if options.tidy:
                H = np.array([H[k].tidyup(options.atol)
                           for k in range(len_h)], dtype=object)
            # construct data sets
            config.h_data = [H[k].data.data for k in range(len_h)]
            config.h_ind = [H[k].data.indices for k in range(len_h)]
            config.h_ptr = [H[k].data.indptr for k in range(len_h)]
            for k in config.c_td_inds:
                config.h_data.append(-0.5j * config.n_ops_data[k])
                config.h_ind.append(config.n_ops_ind[k])
                config.h_ptr.append(config.n_ops_ptr[k])
            config.h_data = -1.0j * np.array(config.h_data)
            config.h_ind = np.array(config.h_ind)
            config.h_ptr = np.array(config.h_ptr)
            # --------------------------------------------
            # END OF ELSE STATEMENT
            # --------------------------------------------

        # set execuatble code for collapse expectation values and spmv
        col_spmv_code = ("state = _cy_col_spmv_func(j, ODE.t, " +
                         "config.c_ops_data[j], config.c_ops_ind[j], " +
                         "config.c_ops_ptr[j], ODE.y")
        col_expect_code = ("for i in config.c_td_inds: " +
                           "n_dp.append(_cy_col_expect_func(i, ODE.t, " +
                           "config.n_ops_data[i], " +
                           "config.n_ops_ind[i], " +
                           "config.n_ops_ptr[i], ODE.y")
        for kk in range(len(config.c_args)):
            col_spmv_code += ",config.c_args[" + str(kk) + "]"
            col_expect_code += ",config.c_args[" + str(kk) + "]"
        col_spmv_code += ")"
        col_expect_code += "))"

        config.col_spmv_code = col_spmv_code
        config.col_expect_code = col_expect_code

        # setup ode args string
        config.string = ""
        data_range = range(len(config.h_data))
        for k in data_range:
            config.string += ("config.h_data[" + str(k) +
                              "], config.h_ind[" + str(k) +
                              "], config.h_ptr[" + str(k) + "]")
            if k != data_range[-1]:
                config.string += ","
        # attach args to ode args string
        if len(config.c_args) > 0:
            for kk in range(len(config.c_args)):
                config.string += "," + "config.c_args[" + str(kk) + "]"
        # ----

        name = "rhs" + str(os.getpid()) + str(config.cgen_num)
        config.tdname = name
        cgen = Codegen(H_inds, H_tdterms, config.h_td_inds, args,
                       C_inds, C_tdterms, config.c_td_inds, type='mc',
                       config=config)
        cgen.generate(name + ".pyx")

    # -------------------------------------------------
    # START PYTHON LIST-FUNCTION BASED TIME-DEPENDENCE
    # -------------------------------------------------
    elif config.tflag in [2, 20, 22]:

        # take care of Hamiltonian
        if config.tflag == 2:
            # constant Hamiltonian, at least one function based collapse
            # operators
            H_inds = np.array([0])
            H_tdterms = 0
            len_h = 1
        else:
            # function based Hamiltonian
            H_inds = np.arange(len(H))
            H_td_inds = np.array(h_stuff[1])  # find inds of time-dependent terms
            H_const_inds = np.setdiff1d(H_inds, H_td_inds)  # inds of const. terms
            config.h_funcs = np.array([H[k][1] for k in H_td_inds])
            config.h_func_args = args
            Htd = np.array([H[k][0] for k in H_td_inds], dtype=object)
            config.h_td_inds = np.arange(len(Htd))
            H = np.sum(H[k] for k in H_const_inds)

        # take care of collapse operators
        C_inds = np.arange(config.c_num)
        # find inds of time-dependent terms
        C_td_inds = np.array(c_stuff[1])
        # find inds of constant terms
        C_const_inds = np.setdiff1d(C_inds, C_td_inds)
        # store indicies of constant collapse terms
        config.c_const_inds = C_const_inds
        # store indicies of time-dependent collapse terms
        config.c_td_inds = C_td_inds
        config.c_funcs = np.zeros(config.c_num, dtype=FunctionType)
        for k in config.c_td_inds:
            config.c_funcs[k] = c_ops[k][1]
        config.c_func_args = args

        # combine constant collapse terms with constant H and construct data
        for k in config.c_const_inds:
            H -= 0.5j * (c_ops[k].dag() * c_ops[k])
        if options.tidy:
            H = H.tidyup(options.atol)
            Htd = np.array([Htd[j].tidyup(options.atol)
                         for j in config.h_td_inds], dtype=object)
        # setup constant H terms data
        config.h_data = -1.0j * H.data.data
        config.h_ind = H.data.indices
        config.h_ptr = H.data.indptr

        # setup td H terms data
        config.h_td_data = np.array(
            [-1.0j * Htd[k].data.data for k in config.h_td_inds])
        config.h_td_ind = np.array(
            [Htd[k].data.indices for k in config.h_td_inds])
        config.h_td_ptr = np.array(
            [Htd[k].data.indptr for k in config.h_td_inds])

    # --------------------------------------------
    # START PYTHON FUNCTION BASED HAMILTONIAN
    # --------------------------------------------
    elif config.tflag == 3:
        # take care of Hamiltonian
        config.h_funcs = H
        config.h_func_args = args

        # take care of collapse operators
        config.c_const_inds = np.arange(config.c_num)
        config.c_td_inds = np.array([])  # find inds of time-dependent terms
        if len(config.c_const_inds) > 0:
            H = 0
            for k in config.c_const_inds:
                H -= 0.5j * (c_ops[k].dag() * c_ops[k])
            if options.tidy:
                H = H.tidyup(options.atol)
            config.h_data = -1.0j * H.data.data
            config.h_ind = H.data.indices
            config.h_ptr = H.data.indptr


def _mc_dm_avg(psi_list):
    """
    Private function that averages density matrices in parallel
    over all trajectories for a single time using parfor.
    """
    ln = len(psi_list)
    dims = psi_list[0].dims
    shape = psi_list[0].shape
    out_data = np.sum([psi.data for psi in psi_list]) / ln
    return Qobj(out_data, dims=dims, shape=shape, fast='mc-dm')<|MERGE_RESOLUTION|>--- conflicted
+++ resolved
@@ -79,12 +79,8 @@
 
 
 def mcsolve(H, psi0, tlist, c_ops, e_ops, ntraj=None,
-<<<<<<< HEAD
-            args={}, options=Options(), progress_bar=None,
+            args={}, options=None, progress_bar=None,
             map_func=None, map_kwargs=None):
-=======
-            args={}, options=None, progress_bar=TextProgressBar()):
->>>>>>> 98fe91d9
     """Monte-Carlo evolution of a state vector :math:`|\psi \\rangle` for a
     given Hamiltonian and sets of collapse operators, and possibly, operators
     for calculating expectation values. Options for the underlying ODE solver
