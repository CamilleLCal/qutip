--- conflicted
+++ resolved
@@ -32,7 +32,6 @@
 ###############################################################################
 
 import numpy as np
-<<<<<<< HEAD
 from numpy.testing import assert_, run_module_suite
 from qutip import fsesolve, sigmax, sigmaz, rand_ket, num, mesolve
 from qutip import sigmap, sigmam, floquet_master_equation_rates, expect, Qobj
@@ -296,30 +295,4 @@
             assert_(min(abs(Xs-Xmm_p1)) < 1e-4)
             Xpm_m1 = (a/(normMinus*normPlus))*(array_ana_E1[idx]-delta/2)
             assert_(min(abs(Xs-Xpm_m1)) < 1e-4)
-            idx += 1
-
-if __name__ == "__main__":
-    run_module_suite()
-=======
-import qutip
-
-
-def test_unitary_evolution_two_level_system():
-    delta = 1.0 * 2 * np.pi
-    eps0 = 1.0 * 2 * np.pi
-    A = 0.5 * 2 * np.pi
-    omega = np.sqrt(delta**2 + eps0**2)
-    T = 2*np.pi / omega
-    tlist = np.linspace(0, 2*T, 101)
-    psi0 = qutip.rand_ket(2)
-    H0 = -0.5*eps0*qutip.sigmaz() - 0.5*delta*qutip.sigmax()
-    H1 = 0.5 * A * qutip.sigmax()
-    args = {'w': omega}
-    H = [H0, [H1, lambda t, args: np.sin(args['w'] * t)]]
-    e_ops = [qutip.num(2)]
-
-    trial = qutip.fsesolve(H, psi0, tlist, e_ops, T, args).expect[0]
-    expected = qutip.mesolve(H, psi0, tlist, [], e_ops, args).expect[0]
-
-    np.testing.assert_allclose(trial, expected, atol=1e-4)
->>>>>>> 16ed4185
+            idx += 1